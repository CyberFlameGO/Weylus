--- conflicted
+++ resolved
@@ -507,13 +507,10 @@
     video.controls = false;
     video.onloadeddata = () => stretch_video();
     handle_messages(webSocket, video, () => {
-<<<<<<< HEAD
         video.onwheel = (event) => {
             webSocket.send(JSON.stringify({ "WheelEvent": new WEvent(event) }));
         }
-=======
         new KeyboardHandler(webSocket);
->>>>>>> 92a9d884
         new PointerHandler(webSocket);
         frame_timer(webSocket);
     },
